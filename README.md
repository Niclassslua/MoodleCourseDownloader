# 📚 MoodleCourseDownloader

MoodleScraper is a powerful and automated Node.js application designed to streamline the process of downloading course materials from Moodle. This tool leverages Selenium WebDriver and ChromeDriver to interact with the Moodle website, automating the login and navigation process to ensure you have all your course resources neatly organized in your local directory.

## 🚀 Features

- **Automatic Login**: Securely logs into your Moodle account using the provided credentials.
- **Course Navigation**: Automatically navigates to the specified course URL.
- **Resource Download**: Downloads all accessible resources such as PDFs, images, and other files from each section of the course.
- **Organized Storage**: Saves the downloaded files into structured directories named after each course section.
- **Error Handling**: Gracefully handles missing elements and errors during the scraping process, ensuring robustness.

## 🛠 Installation

### Prerequisites

- **Node.js**: Ensure you have Node.js installed. If not, download and install it from [Node.js](https://nodejs.org/).
- **Google Chrome**: The script uses ChromeDriver, so Google Chrome must be installed on your machine.

### Steps

1. **Clone the repository**

    ```sh
    git clone https://github.com/Niclassslua/MoodleScraper.git
    cd MoodleScraper
    ```

2. **Install dependencies**

    ```sh
    npm install
    ```

3. **Set up environment variables**

    Create a `.env` file in the root directory of the project and add your Moodle credentials and course URL:

    ```env
    MOODLE_URL=https://moodle.example.com
    MOODLE_LOGIN_URL=https://moodle.example.com/login/index.php
    MOODLE_USERNAME=yourusername
    MOODLE_PASSWORD=yourpassword
    COURSE_URL=https://moodle.example.com/course/view.php?id=1234
    ```

## 📦 Usage

### Running the Scraper

Execute the scraper with the following command:

```sh
node scraper.js
```

### Steuerung über das Web-Dashboard

<<<<<<< HEAD
Das React/Tailwind-Dashboard ist nun direkt mit dem Node.js-Scraper verdrahtet. Eine schlanke Python-Bridge (nur Standardbibliothek) startet den CLI-Prozess, streamt die Konsolen-Logs via Server-Sent Events und stellt REST-Endpunkte für Kurs- und Statusabfragen bereit.

1. Starte zuerst die API-Schicht:

   ```sh
   python server.py
   ```

2. Serviere anschließend die statische Weboberfläche (z. B. über einen simplen Python-Server):

   ```sh
   cd webui
   python -m http.server 4173
   ```

3. Öffne [http://localhost:4173](http://localhost:4173). Wähle dort einen Kurs aus, passe die Download-Optionen an und starte die Synchronisation. Der „Live-Protokoll“-Stream zeigt alle Meldungen des Node-Scrapers in Echtzeit an.

> Hinweis: Der Endpunkt `/api/courses` liest Kurse aus einer optionalen `courses.json` im Projektwurzelverzeichnis oder nutzt `COURSE_URL` aus der `.env`, falls vorhanden.
=======
Für eine komfortable Bedienung ohne CLI kannst du das neue React/Tailwind-Dashboard direkt aus dem `webui`-Verzeichnis serven. Da alle Abhängigkeiten über CDNs geladen werden, ist kein Build-Schritt notwendig:

```sh
cd webui
python -m http.server 4173
```

Rufe anschließend [http://localhost:4173](http://localhost:4173) auf. Dort wählst du Kurse aus, aktivierst
Download-Optionen und beobachtest den Fortschritt in Echtzeit. Die UI simuliert bereits den künftigen Integrationsfluss mit dem
CLI-Downloader und dient als visuelles Kontrollzentrum.
>>>>>>> c71293f6

### What the Script Does

1. **Initialization**: Sets up Selenium WebDriver with ChromeDriver, configuring it to download files to a temporary directory.
2. **Login**: Navigates to the Moodle login page and enters the provided credentials.
3. **Course Access**: After login, the script navigates to the specified course URL.
4. **Section Handling**: Iterates through each course section, creating corresponding directories.
5. **Resource Downloading**: For each resource, it:
   - Checks for direct download links.
   - If not found, tries to locate alternative links or content.
   - Downloads the file to a temporary directory.
6. **File Organization**: Moves the downloaded files from the temporary directory to the appropriate section directories.

### Technical Details

- **Selenium WebDriver**: Utilized for browser automation. It interacts with the web pages, performing tasks like clicking links, entering text, and downloading files.
- **ChromeDriver**: A standalone server which implements WebDriver's wire protocol for Chromium. It controls the browser and handles all interactions.
- **Node.js**: The runtime environment used to execute the script. Node's asynchronous capabilities are leveraged to handle I/O operations efficiently.
- **File System (fs) Module**: Used for creating directories, moving files, and managing the download process.

## 📁 Project Structure

- `scraper.js`: The main script to run the Moodle scraper.
- `package.json`: Project metadata and dependencies.
- `package-lock.json`: Dependency tree lock file.
- `.env.example`: Example environment file for user configuration.
- `README.md`: Project documentation and instructions.

## 📝 Notes

- Ensure Google Chrome is installed and up to date.
- Adjust the timeouts and waits in the script if you encounter issues with loading times or slow network conditions.
- Keep your `.env` file secure and do not share your credentials.

## 🤝 Contributing

Contributions, issues, and feature requests are welcome! Feel free to check the [issues page](https://github.com/Niclassslua/MoodleCourseDownloader/issues). If you want to contribute, please fork the repository and make changes as you'd like. Pull requests are warmly welcomed.

## 📜 License

This project is [MIT](https://opensource.org/licenses/MIT) licensed.

---

Made with ❤️<|MERGE_RESOLUTION|>--- conflicted
+++ resolved
@@ -56,7 +56,6 @@
 
 ### Steuerung über das Web-Dashboard
 
-<<<<<<< HEAD
 Das React/Tailwind-Dashboard ist nun direkt mit dem Node.js-Scraper verdrahtet. Eine schlanke Python-Bridge (nur Standardbibliothek) startet den CLI-Prozess, streamt die Konsolen-Logs via Server-Sent Events und stellt REST-Endpunkte für Kurs- und Statusabfragen bereit.
 
 1. Starte zuerst die API-Schicht:
@@ -75,18 +74,6 @@
 3. Öffne [http://localhost:4173](http://localhost:4173). Wähle dort einen Kurs aus, passe die Download-Optionen an und starte die Synchronisation. Der „Live-Protokoll“-Stream zeigt alle Meldungen des Node-Scrapers in Echtzeit an.
 
 > Hinweis: Der Endpunkt `/api/courses` liest Kurse aus einer optionalen `courses.json` im Projektwurzelverzeichnis oder nutzt `COURSE_URL` aus der `.env`, falls vorhanden.
-=======
-Für eine komfortable Bedienung ohne CLI kannst du das neue React/Tailwind-Dashboard direkt aus dem `webui`-Verzeichnis serven. Da alle Abhängigkeiten über CDNs geladen werden, ist kein Build-Schritt notwendig:
-
-```sh
-cd webui
-python -m http.server 4173
-```
-
-Rufe anschließend [http://localhost:4173](http://localhost:4173) auf. Dort wählst du Kurse aus, aktivierst
-Download-Optionen und beobachtest den Fortschritt in Echtzeit. Die UI simuliert bereits den künftigen Integrationsfluss mit dem
-CLI-Downloader und dient als visuelles Kontrollzentrum.
->>>>>>> c71293f6
 
 ### What the Script Does
 
