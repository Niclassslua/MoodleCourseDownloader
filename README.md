--- conflicted
+++ resolved
@@ -65,7 +65,6 @@
 
 Das React/Tailwind-Dashboard ist nun direkt mit dem Node.js-Scraper verdrahtet. Eine schlanke Python-Bridge (nur Standardbibliothek) startet den CLI-Prozess, streamt die Konsolen-Logs via Server-Sent Events und stellt REST-Endpunkte für Kurs- und Statusabfragen bereit.
 
-<<<<<<< HEAD
 1. Starte das Control Center (hostet API & Weboberfläche zugleich) bequem über den Scraper:
 
    ```sh
@@ -76,19 +75,12 @@
    - Über `--no-openDashboard` verhinderst du das automatische Öffnen des Browsers.
 
 2. Alternativ kannst du die Bridge weiterhin direkt via Python starten:
-=======
-1. Starte das Control Center (hostet API & Weboberfläche zugleich):
->>>>>>> 32496005
 
    ```sh
    python server.py
    ```
 
-<<<<<<< HEAD
 3. Öffne [http://localhost:8000](http://localhost:8000). Wähle dort einen Kurs aus, passe die Download-Optionen an und starte die Synchronisation. Der „Live-Protokoll“-Stream zeigt alle Meldungen des Node-Scrapers in Echtzeit an.
-=======
-2. Öffne [http://localhost:8000](http://localhost:8000). Wähle dort einen Kurs aus, passe die Download-Optionen an und starte die Synchronisation. Der „Live-Protokoll“-Stream zeigt alle Meldungen des Node-Scrapers in Echtzeit an.
->>>>>>> 32496005
 
 > Hinweis: `/api/courses` ruft die Kursliste standardmäßig direkt über `node scraper.js --listCourses` ab. Falls der Live-Abruf fehlschlägt, kannst du eine eigene JSON-Datei über die Umgebungsvariable `COURSES_FILE` hinterlegen oder eine Einzel-URL via `COURSE_URL` bereitstellen.
 
