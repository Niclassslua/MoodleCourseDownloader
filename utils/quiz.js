
const { By, until, Key } = require('selenium-webdriver');
const fs = require('fs');
const path = require('path');
const inquirer = require('inquirer').default;
const { log } = require('./logger');
const { solveAndSubmitQuiz } = require('./solveQuiz');
const { clickNextIfPossible } = require('./quizNav');

const MARK_HEADING_COLOR = '#D32E0FA6';
const CORRECT_ANSWER_COLOR = '#92d050';

function normalizeMultiline(text = '') {
    return text
        .replace(/\r\n/g, '\n')
        .replace(/\u00a0/g, ' ')
        .replace(/\n{3,}/g, '\n\n')
        .trim();
}

function normalizeInline(text = '') {
    return text.replace(/\s+/g, ' ').replace(/\u00a0/g, ' ').trim();
}

function stripAnswerPrefix(text = '') {
    return text.replace(/^\s*[a-z]\.?\s*/i, '').trim();
}

function cleanAnswerValue(value = '') {
    let cleaned = value.replace(/\s+/g, ' ').trim();
    cleaned = cleaned.replace(/^[„“"'`«]+/, '');
    cleaned = cleaned.replace(/[”"'`»]+$/, '');
    cleaned = cleaned.replace(/[\.。]+$/, '').trim();
    return cleaned;
}

function normalizeForComparison(value = '') {
    return stripAnswerPrefix(cleanAnswerValue(value)).toLowerCase();
}

function collectCorrectAnswerSet(question) {
    const correctSet = new Set();

    const add = (entry) => {
        if (!entry) {
            return;
        }
        const normalized = normalizeForComparison(entry);
        if (normalized) {
            correctSet.add(normalized);
        }
    };

    if (Array.isArray(question?.correctAnswers) && question.correctAnswers.length) {
        for (const answer of question.correctAnswers) {
            add(answer);
        }
    } else if (typeof question?.correctAnswer === 'string' && question.correctAnswer.trim()) {
        const parts = question.correctAnswer.split(/[,;]\s*/);
        if (parts.length > 1) {
            for (const part of parts) {
                add(part);
            }
        } else {
            add(question.correctAnswer);
        }
    }

    return correctSet;
}

function formatExplanation(question) {
    const pieces = [];

    if (typeof question?.feedback === 'string' && question.feedback.trim()) {
        pieces.push(question.feedback.trim());
    }

    if (typeof question?.generalFeedback === 'string' && question.generalFeedback.trim()) {
        pieces.push(question.generalFeedback.trim());
    }

    if (!pieces.length) {
        if (Array.isArray(question?.correctAnswers) && question.correctAnswers.length) {
            pieces.push(`Die richtigen Antworten sind: ${question.correctAnswers.join(', ')}`);
        } else if (typeof question?.correctAnswer === 'string' && question.correctAnswer.trim()) {
            pieces.push(`Die richtige Antwort ist: ${question.correctAnswer.trim()}`);
        }
    }

    if (!pieces.length) {
        return '';
    }

    return pieces
        .map((entry) => normalizeMultiline(entry))
        .filter(Boolean)
        .join('\n\n');
}

function formatAnswerList(question) {
    const answers = Array.isArray(question?.answers) ? question.answers : [];

    if (!answers.length) {
        return [];
    }

    const correctSet = collectCorrectAnswerSet(question);

    return answers
        .map((answer) => {
            const label = normalizeInline(answer?.label || '');
            const text = normalizeMultiline(answer?.text || '');
            const parts = [];
            if (label) {
                parts.push(label);
            }
            if (text) {
                parts.push(text);
            }
            let display = parts.join(' ');
            if (!display) {
                display = normalizeMultiline(answer?.display || '');
            }
            if (!display) {
                const field = normalizeMultiline(answer?.field || '');
                const selectedOption = normalizeMultiline(answer?.selectedOption || answer?.selected || '');
                if (field && selectedOption) {
                    display = `${field} → ${selectedOption}`;
                } else if (field) {
                    display = field;
                } else if (selectedOption) {
                    display = selectedOption;
                }
            }
            if (!display) {
                return null;
            }

            const normalizedDisplay = normalizeForComparison(display);
            const normalizedText = normalizeForComparison(text || display);
            const isMarkedCorrect = Boolean(answer?.isMarkedCorrect);
            const isCorrect =
                isMarkedCorrect ||
                correctSet.has(normalizedDisplay) ||
                correctSet.has(normalizedText);

            const formatted = isCorrect
                ? `<font color="${CORRECT_ANSWER_COLOR}">**${display}**</font>`
                : display;

            return `- ${formatted}`;
        })
        .filter(Boolean);
}

function formatQuizMarkdown(quizTitle, questions) {
    if (!Array.isArray(questions) || !questions.length) {
        return '';
    }

    const lines = [];

    if (quizTitle) {
        lines.push(`# ${normalizeMultiline(quizTitle)}`);
        lines.push('');
    }

    questions.forEach((question, index) => {
        const number = question?.number || question?.qno || String(index + 1);
        lines.push(`# <mark style="background: ${MARK_HEADING_COLOR};">Frage ${number}</mark>`);
        lines.push('');

        const questionText = normalizeMultiline(question?.text || '');
        if (questionText) {
            lines.push(questionText);
            lines.push('');
        }

        const answers = formatAnswerList(question);
        if (answers.length) {
            lines.push(...answers);
            lines.push('');
        }

        const explanation = formatExplanation(question);
        if (explanation) {
            lines.push('> **Begründung:**');
            lines.push(...explanation.split('\n').map((line) => `> ${line}`));
            lines.push('');
        }

        lines.push('<br>');
        lines.push('<br>');
    });

    return lines.join('\n');
}

/**
 * Main entry for scraping/solving a Moodle quiz.
 */
async function scrapeQuiz(driver, quizUrl, outputDir, quizSolverMode = 'prompt') {
    try {
        const currentUrl = await driver.getCurrentUrl();
        log('Navigating to quiz URL.', { quizUrl, currentUrl }, driver);

        await driver.get(quizUrl);

        const pageSource = await driver.getPageSource();
        log('Page source fetched.', { currentUrl, pagePreview: pageSource.slice(0, 500) }, driver);

        const attemptSummary = await driver.findElements(By.css('.generaltable.quizattemptsummary'));
        log('Attempt summary status checked.', { attemptSummaryExists: attemptSummary.length > 0 }, driver);

        if (attemptSummary.length > 0) {
            await processAttempts(driver, attemptSummary, outputDir, quizSolverMode, quizUrl);
        } else {
            log('No previous quiz attempts found. Starting a new attempt.', {}, driver);
            await handleAttempt(driver, quizUrl, outputDir, quizSolverMode);
        }
    } catch (err) {
        log('Failed to scrape quiz.', { error: err.message }, driver);
    }
}

/**
 * Handle the attempt summary table (review existing attempts or start a new one).
 */
async function processAttempts(driver, attemptSummary, outputDir, quizSolverMode, quizUrl, options = {}) {
    const { allowOpenAttempts = true } = options;

    try {
        const rows = await driver.findElements(By.css('.generaltable.quizattemptsummary tbody tr'));
        log('Attempt summary rows fetched.', { rowsFound: rows.length }, driver);

        let attemptFound = false;

        for (const [rowIndex, row] of rows.entries()) {
            log(`Processing row ${rowIndex + 1} of ${rows.length}.`, { rowIndex }, driver);

            try {
                const status = await getStatus(row, driver);
                log(`Row status fetched: ${status}`, { rowIndex, status }, driver);

                const reviewMessage = await getReviewMessage(row, driver);
                log(`Review message fetched: ${reviewMessage}`, { rowIndex, reviewMessage }, driver);

                if (reviewMessage.includes('Nicht erlaubt.')) {
                    if (!allowOpenAttempts) {
                        log('Review not allowed and interactive handling suppressed.', { rowIndex }, driver);
                        continue;
                    }

                    log('Review not allowed. Starting a new attempt.', {}, driver);
                    await handleAttempt(driver, quizUrl, outputDir, quizSolverMode);
                    return;
                }

                if (status === 'In Bearbeitung') {
                    if (!allowOpenAttempts) {
                        log('Attempt is in progress but handling is suppressed for this pass.', { rowIndex }, driver);
                        continue;
                    }

                    log('Attempt is in progress. Offering completion workflow.', { rowIndex }, driver);
                    await handleAttempt(driver, quizUrl, outputDir, quizSolverMode, { skipStart: true });
                    return;
                }

                try {
                    const linkProcessed = await processAttemptLink(driver, row, outputDir);
                    log('Attempt link processed.', { rowIndex, linkProcessed }, driver);

                    if (linkProcessed) {
                        attemptFound = true;
                        log('Attempt marked as found.', { rowIndex }, driver);
                    }
                } catch (linkErr) {
                    log('Error processing attempt link.', { rowIndex, error: linkErr.message }, driver);
                }
            } catch (rowErr) {
                log('Error processing row status.', { rowIndex, error: rowErr.message }, driver);
            }
        }

        if (!attemptFound) {
            log('No completed attempts with review links found.', { totalRows: rows.length }, driver);
        } else {
            log('Completed attempts with review links were processed.', { totalRows: rows.length }, driver);
        }
    } catch (err) {
        log('Error processing attempt summary.', { error: err.message }, driver);
    }
}

/**
 * Create or resume an attempt and solve it (manual or OpenAI).
 */
async function handleAttempt(driver, quizUrl, outputDir, quizSolverMode, options = {}) {
    const { skipStart = false } = options;

    const mode = await resolveQuizSolverMode(quizSolverMode, driver);
    log('Selected quiz solver mode.', { mode }, driver);

    if (!mode) {
        log('No solver mode selected. Aborting attempt handling.', {}, driver);
        return;
    }

    if (!skipStart) {
        const started = await startAttempt(driver);
        if (!started) {
            return;
        }
    } else {
        await ensureAttemptInterfaceReady(driver);
    }

    if (mode === 'manual') {
        await runManualSolve(driver);
    } else if (mode === 'openai') {
        await runOpenAiSolve(driver);
    }

    await refreshAttemptSummary(driver, quizUrl, outputDir, quizSolverMode);
}

async function startAttempt(driver) {
    try {
        const startButton = await driver.findElement(By.css('.singlebutton.quizstartbuttondiv button'));
        log('Found start button. Clicking to start the attempt.', {}, driver);
        await startButton.click();
        await ensureAttemptInterfaceReady(driver);
        log('Attempt started and question interface detected.', {}, driver);
        return true;
    } catch (err) {
        log('Failed to find or click start button.', { error: err.message }, driver);
        return false;
    }
}

async function ensureAttemptInterfaceReady(driver) {
    try {
        await driver.wait(until.elementLocated(By.css('.que')), 10000);
    } catch (err) {
        log('Question elements did not load in time.', { error: err.message }, driver);
        throw err;
    }
}

/**
 * Decide the solver mode based on user preference / TTY availability.
 */
async function resolveQuizSolverMode(preferredMode = 'prompt') {
    const normalized = typeof preferredMode === 'string' ? preferredMode.toLowerCase() : 'prompt';

    if (normalized === 'manual' || normalized === 'openai') {
        return normalized;
    }

    if (!process.stdin.isTTY || !process.stdout.isTTY) {
        log('TTY not available for interactive quiz solver selection. Defaulting to manual mode.');
        return 'manual';
    }

    try {
        const { mode } = await inquirer.prompt([
            {
                type: 'list',
                name: 'mode',
                message: 'Wie soll der Quiz-Versuch behandelt werden?',
                choices: [
                    { name: 'Ich löse den Versuch manuell im Browser', value: 'manual' },
                    { name: 'OpenAI API soll den Versuch automatisch lösen', value: 'openai' },
                ],
            },
        ]);

        return mode;
    } catch (err) {
        log('Quiz solver prompt aborted. Defaulting to manual mode.', { error: err.message });
        return 'manual';
    }
}

async function runManualSolve(driver) {
    log('Manual quiz solving selected. Complete the attempt in the browser and submit it.', {}, driver);

    if (process.stdin.isTTY && process.stdout.isTTY) {
        await inquirer.prompt([
            {
                type: 'confirm',
                name: 'completed',
                message: 'Hast du den Versuch abgegeben und befindest dich wieder auf der Zusammenfassungsseite?',
                default: true,
            },
        ]);
    } else {
        log('TTY not available for confirmation prompt. Pausing briefly before continuing.', {}, driver);
        await driver.sleep(15000);
    }
}

async function hasSelectableInputs(driver) {
    const { By } = require('selenium-webdriver');
    const inputs = await driver.findElements(By.css(
        '.que input[type="radio"]:not([disabled]), .que input[type="checkbox"]:not([disabled]), .que select:not([disabled])'
    ));
    return inputs.length > 0;
}

async function getAttemptContext(driver) {
    const url = await driver.getCurrentUrl();
    const m = url.match(/attempt=(\d+)/);
    const attemptId = m ? m[1] : null;
    const pageMatch = url.match(/[?&]page=(\d+)/);
    const page = pageMatch ? parseInt(pageMatch[1], 10) : 0;
    return { url, attemptId, page };
}

async function runOpenAiSolve(driver) {
    try {
        const seen = new Map(); // key=attemptId|page -> count

        while (true) {
            const { url, attemptId, page } = await getAttemptContext(driver);

            // 0) Seitentyp prüfen
            if (/\/mod\/quiz\/summary\.php/.test(url) || /\/mod\/quiz\/review\.php/.test(url)) {
                await log('Summary/Review reached. Finishing loop.', { url }, driver);
                break;
            }
            if (!/\/mod\/quiz\/attempt\.php/.test(url)) {
                // Nicht auf einer Attempt-Seite → versuche Finish-Flow
                await log('Not on attempt page, trying to finish attempt flow.', { url }, driver);
                await finishAttemptFlow(driver);
                break;
            }

            // 1) Anti-Loop (gleiche Attempt-Seite wiederholt)
            const key = `${attemptId || 'na'}|${page}`;
            seen.set(key, (seen.get(key) || 0) + 1);
            if (seen.get(key) >= 3) {
                await log('Same attempt page repeated 3x. Breaking to avoid submit loop.', { attemptId, page, url }, driver);
                // versuche sauber zu beenden
                await finishAttemptFlow(driver);
                break;
            }

            // 2) Fragen einsammeln nur wenn Inputs wählbar
            const selectable = await hasSelectableInputs(driver);
            let questions = [];
            if (selectable) {
                questions = await collectAttemptQuestions(driver);
            } else {
                await log('No selectable inputs on this page. Skipping solver.', { url }, driver);
            }

            if (questions.length) {
                await log('Solving current page with OpenAI...', { count: questions.length }, driver);
                // WICHTIG: solveAndSubmitQuiz soll NUR Antworten setzen, NICHT submitten!
                const applied = await solveAndSubmitQuiz(driver, questions);
                if (!applied) {
                    await log('Solver did not apply any answers on this page.', { url }, driver);
                }
            } else {
                await log('No questions detected (or unsupported) on this page.', { url }, driver);
            }

            // 3) Nur „Weiter“ versuchen – KEIN zusätzliches Submit / Form-Submit
            const moved = await clickNextIfPresent(driver);
            if (moved) {
                const after = await driver.getCurrentUrl();
                if (/\/mod\/quiz\/attempt\.php/.test(after)) {
                    continue; // nächste Seite lösen
                }
                if (/\/mod\/quiz\/summary\.php|\/mod\/quiz\/review\.php/.test(after)) {
                    await log('Reached summary/review after next. Finishing...', {}, driver);
                    break;
                }
            }

            // 4) Kein "Weiter" verfügbar → Versuch beenden (Summary + Modal)
            await log('No next button present. Finishing attempt...', {}, driver);
            await finishAttemptFlow(driver);
            break;
        }
    } catch (err) {
        log('Failed to solve quiz attempt via OpenAI.', { error: err.message }, driver);
    }
}

/**
 * Persist the current page answers by clicking "Speichern und weiter" or submitting #responseform.
 */
async function saveAttemptPage(driver) {
    try {
        // Preferred: explicit "Speichern und weiter"
        const nextBtns = await driver.findElements(By.css('input.mod_quiz-next-nav, button.mod_quiz-next-nav'));
        if (nextBtns.length) {
            await driver.executeScript('arguments[0].scrollIntoView({block:"center"});', nextBtns[0]);
            await driver.sleep(100); // give the browser a moment to settle
            await nextBtns[0].click();
            // wait briefly for navigation or save
            await driver.sleep(600);
            return true;
        }

        // Fallback: submit the response form directly
        const forms = await driver.findElements(By.css('form#responseform'));
        if (forms.length) {
            await driver.executeScript(`
                arguments[0].dispatchEvent(new Event('submit', {bubbles:true}));
                arguments[0].submit();
            `, forms[0]);
            await driver.sleep(600);
            return true;
        }

        return false;
    } catch (err) {
        log('Error while trying to save attempt page.', { error: err.message }, driver);
        return false;
    }
}

/**
 * Collect question text/options to pass into the solver.
 */
async function collectAttemptQuestions(driver) {
    const questions = [];

    try {
        const questionElements = await driver.findElements(By.css('.que'));
        log('Collecting question data for OpenAI solver.', { count: questionElements.length }, driver);

        for (const questionElement of questionElements) {
            const questionId = await questionElement.getAttribute('id');
            const questionTypeClass = await questionElement.getAttribute('class');
            const questionType = questionTypeClass.match(/que\s(\w+)/)?.[1] || 'unknown';
            const questionTextElement = await questionElement.findElement(By.css('.qtext'));
            const questionText = await questionTextElement.getText();

            const questionData = {
                id: questionId,
                type: questionType,
                text: questionText,
            };

            if (questionType === 'match') {
                const rows = await questionElement.findElements(By.css('.answer tbody tr'));
                const answers = [];
                const optionsSet = new Set();

                for (const row of rows) {
                    const fieldElement = await row.findElement(By.css('td.text'));
                    const fieldText = (await fieldElement.getText()).trim();
                    const selectElement = await row.findElement(By.css('select'));
                    const optionElements = await selectElement.findElements(By.css('option'));
                    const optionTexts = [];

                    for (const optionElement of optionElements) {
                        const optionText = (await optionElement.getText()).trim();
                        if (optionText) {
                            optionTexts.push(optionText);
                            optionsSet.add(optionText);
                        }
                    }

                    let selectedOption = '';
                    try {
                        const selectedOptionElement = await selectElement.findElement(By.css('option[selected="selected"]'));
                        selectedOption = (await selectedOptionElement.getText()).trim();
                    } catch (err) {
                        // No preselection is expected before the question is answered.
                    }

                    answers.push({ field: fieldText, selectedOption, options: optionTexts });
                }

                questionData.answers = answers;
                questionData.choicePool = Array.from(optionsSet);
            } else if (questionType === 'multichoice' || questionType === 'truefalse') {
                const answerElements = await questionElement.findElements(By.css('.answer .r0, .answer .r1'));
                const answers = [];

                for (const [index, answerElement] of answerElements.entries()) {
                    let labelText = '';
                    try {
                        const labelElement = await answerElement.findElement(By.css('div[data-region="answer-label"]'));
                        labelText = await labelElement.getText();
                    } catch (err) {
                        try {
                            labelText = await answerElement.getText();
                        } catch (fallbackErr) {
                            log('Failed to extract label text for choice answer.', { error: err.message, fallbackError: fallbackErr.message }, driver);
                        }
                    }

                    answers.push({ text: labelText.trim(), value: String.fromCharCode(65 + index) });
                }

                questionData.answers = answers;
                questionData.choiceType = await detectChoiceType(questionElement, driver);
            } else {
                log('Encountered unsupported question type during collection.', { questionType }, driver);
            }

            questions.push(questionData);
        }
    } catch (err) {
        log('Error while collecting attempt questions.', { error: err.message }, driver);
    }

    return questions;
}

async function clickNextIfPresent(driver) {
    try {
        return await clickNextIfPossible(driver);
    } catch (err) {
        await log('Error while trying to click next button.', { error: err.message }, driver);
        return false;
    }
}

async function finishAttemptFlow(driver) {
    try {
        const currentUrl = await driver.getCurrentUrl();

        if (/\/mod\/quiz\/review\.php/.test(currentUrl)) {
            await log('Review page already reached. No additional actions required.', { currentUrl }, driver);
            return true;
        }

        if (/\/mod\/quiz\/attempt\.php/.test(currentUrl)) {
            await log('Attempt page detected. Preparing to navigate to summary.', { currentUrl }, driver);
            await reportNavigationStatus(driver);

            const navigated = await navigateToSummary(driver);
            if (!navigated) {
                await log('Unable to reach summary page from attempt.', { currentUrl }, driver);
                return false;
            }
        }

        const summaryReached = await driver.getCurrentUrl();
        if (/\/mod\/quiz\/summary\.php/.test(summaryReached)) {
            await log('Summary page reached. Validating question statuses before submission.', { summaryReached }, driver);
            const allSaved = await verifySummaryStatuses(driver);
            if (!allSaved) {
                await log('Summary indicates unanswered questions. Returning to attempt page.', { summaryReached }, driver);
                await returnToAttemptFromSummary(driver);
                return false;
            }

            await log('All questions are marked as answered. Submitting attempt.', {}, driver);
            await submitQuiz(driver);

            try {
                await driver.wait(async () => {
                    const url = await driver.getCurrentUrl();
                    return /\/mod\/quiz\/(review|summary)\.php/.test(url);
                }, 10000);
            } catch (waitErr) {
                await log('Timeout while waiting for post-submission page.', { error: waitErr.message }, driver);
            }

            return true;
        }

        await log('finishAttemptFlow invoked on an unexpected page.', { currentUrl: summaryReached }, driver);
        return false;
    } catch (err) {
        await log('Error in finishAttemptFlow.', { error: err.message }, driver);
        return false;
    }
}

async function reportNavigationStatus(driver) {
    try {
        const status = await driver.executeScript(() => {
            const buttons = Array.from(document.querySelectorAll('#mod_quiz_navblock .qnbutton'));
            return buttons.map((button) => {
                const title = button.getAttribute('title') || '';
                const label = button.textContent?.replace(/\s+/g, ' ').trim() || '';
                return {
                    id: button.id || null,
                    label,
                    title,
                    className: button.className || '',
                };
            });
        });

        const unanswered = status
            .filter((entry) => isMarkedUnanswered(entry.className, entry.title))
            .map((entry) => entry.label);

        await log('Collected quiz navigation status.', { unanswered }, driver);
    } catch (err) {
        await log('Failed to collect navigation status.', { error: err.message }, driver);
    }
}

function isMarkedUnanswered(className = '', title = '') {
    const combined = `${className} ${title}`.toLowerCase();
    return (
        combined.includes('notyetanswered') ||
        combined.includes('nicht beantwortet') ||
        combined.includes('not answered') ||
        combined.includes('bisher nicht beantwortet')
    );
}

async function navigateToSummary(driver) {
    const attemptSelectors = [
        'form#responseform input[name="next"]',
        'form#responseform button[name="next"]',
        'input.mod_quiz-next-nav',
        'button.mod_quiz-next-nav',
        'a.endtestlink',
    ];

    for (const selector of attemptSelectors) {
        const elements = await driver.findElements(By.css(selector));
        for (const element of elements) {
            try {
                const candidate = (await element.getAttribute('value')) || (await element.getText()) || '';
                const normalized = candidate.toLowerCase();
                if (
                    normalized.includes('abschließ') ||
                    normalized.includes('finish') ||
                    normalized.includes('versuch abschließen') ||
                    normalized.includes('versuch beenden')
                ) {
                    await driver.executeScript('arguments[0].scrollIntoView({block:"center"});', element);
                    await driver.sleep(100);
                    await element.click();
                    try {
                        await driver.wait(until.urlContains('/mod/quiz/summary.php'), 10000);
                    } catch (err) {
                        await log('Navigation to summary timed out after clicking finish control.', { error: err.message }, driver);
                    }
                    return /\/mod\/quiz\/summary\.php/.test(await driver.getCurrentUrl());
                }
            } catch (err) {
                await log('Failed to evaluate finish control candidate.', { selector, error: err.message }, driver);
            }
        }
    }

    return false;
}

async function verifySummaryStatuses(driver) {
    try {
        const summary = await driver.executeScript(() => {
            const rows = Array.from(document.querySelectorAll('table.quizsummaryofattempt tbody tr'));
            return rows
                .map((row) => {
                    const classes = row.className || '';
                    if (/quizsummaryheading/.test(classes)) {
                        return null;
                    }
                    const question = row.querySelector('td.c0')?.textContent?.replace(/\s+/g, ' ').trim() || '';
                    const status = row.querySelector('td.c1')?.textContent?.replace(/\s+/g, ' ').trim() || '';
                    return question ? { question, status, classes } : null;
                })
                .filter(Boolean);
        });

        if (!summary.length) {
            await log('No summary rows detected; assuming nothing to validate.', {}, driver);
            return true;
        }

        const pending = summary.filter((entry) => !isStatusSaved(entry.status, entry.classes));
        if (pending.length) {
            await log('Summary rows without saved answers detected.', { pending }, driver);
            return false;
        }

        return true;
    } catch (err) {
        await log('Failed to evaluate summary table.', { error: err.message }, driver);
        return false;
    }
}

function isStatusSaved(status = '', className = '') {
    const normalized = `${status} ${className}`.toLowerCase();
    if (!normalized.trim()) {
        return false;
    }
    return (
        normalized.includes('antwort gespeichert') ||
        normalized.includes('complete') ||
        normalized.includes('beantwortet') ||
        normalized.includes('answered')
    );
}

async function returnToAttemptFromSummary(driver) {
    const selectors = [
        'form[action*="mod/quiz/attempt.php"] button[type="submit"]',
        'form[action*="mod/quiz/attempt.php"] input[type="submit"]',
        'a.endtestlink',
    ];

    for (const selector of selectors) {
        const elements = await driver.findElements(By.css(selector));
        if (!elements.length) {
            continue;
        }
        try {
            await elements[0].click();
            await driver.wait(until.urlContains('/mod/quiz/attempt.php'), 10000);
            return true;
        } catch (err) {
            await log('Failed to navigate back to attempt page from summary.', { selector, error: err.message }, driver);
        }
    }

    return false;
}

/**
 * Click the "finish attempt" link and complete submission (modal).
 * IMPORTANT: click instead of driver.get() to trigger Moodle's JS handlers.
 */
async function finalizeAttempt(driver) {
    try {
        const finishLinkElement = await driver.wait(until.elementLocated(By.css('.endtestlink')), 10000);
        // Click instead of navigate to ensure onClick handlers fire
        await driver.executeScript('arguments[0].scrollIntoView({block:"center"});', finishLinkElement);
        await finishLinkElement.click();
        log('Navigated to summary page to complete the quiz (via click).', {}, driver);

        await submitQuiz(driver);

        try {
            await driver.wait(until.elementLocated(By.css('.generaltable.quizattemptsummary')), 10000);
        } catch (summaryErr) {
            log('Quiz summary did not appear after submission within expected time.', { error: summaryErr.message }, driver);
        }
    } catch (err) {
        log('Failed to handle in-progress attempt.', { error: err.message }, driver);
    }
}

/**
 * Refresh the attempt summary and parse results.
 */
async function refreshAttemptSummary(driver, quizUrl, outputDir, quizSolverMode, options = {}) {
    const { skipReload = false } = options;

    let attemptSummary = await driver.findElements(By.css('.generaltable.quizattemptsummary'));

    if (!attemptSummary.length && !skipReload) {
        await driver.get(quizUrl);
        attemptSummary = await driver.findElements(By.css('.generaltable.quizattemptsummary'));
    }

    if (!attemptSummary.length) {
        log('Attempt summary table not found after returning to quiz.', {}, driver);
        return;
    }

    await processAttempts(driver, attemptSummary, outputDir, quizSolverMode, quizUrl, { allowOpenAttempts: false });
}

/** Helpers to parse the summary table **/
async function getReviewMessage(row, driver) {
    try {
        const reviewCell = await row.findElement(By.css('td:last-child'));
        const reviewMessage = await reviewCell.getText();
        return reviewMessage.trim();
    } catch (err) {
        log('Error fetching review message.', { error: err.message }, driver);
        return '';
    }
}

async function getStatus(row, driver) {
    try {
        const statusCell = await row.findElement(By.css('td:nth-child(2)')).getText();
        const status = statusCell.trim();
        log('Row status fetched successfully.', { status }, driver);
        return status;
    } catch (err) {
        log('Error fetching row status.', { error: err.message }, driver);
        throw err;
    }
}

async function processAttemptLink(driver, row, outputDir) {
    try {
        const attemptLink = await row.findElement(By.css('a[title*="Überprüfung"]')).getAttribute('href');
        log('Attempt review link found.', { attemptLink }, driver);

        log('Navigating to attempt review page.', { attemptLink }, driver);
        await driver.get(attemptLink);

        log('Extracting results from the review page.', {}, driver);
        await extractQuizResults(driver, outputDir);

        return true;
    } catch (err) {
        log('No review link found for attempt.', { error: err.message }, driver);
        return false;
    }
}

/**
 * Extract the graded results from a finished attempt review page.
 */
async function extractQuizResults(driver, outputDir) {
    try {
        const breadcrumbLink = await driver.findElement(By.css('.breadcrumb-item a[aria-current="page"]'));
        const quizTitle = await breadcrumbLink.getText();
        const sanitizedQuizTitle = quizTitle.replace(/[^a-zA-Z0-9-_]/g, '_');

        log('Extracted quiz title.', { quizTitle, sanitizedQuizTitle });

        const questions = await driver.wait(until.elementsLocated(By.css('.que')), 10000);
        log('Found questions.', { count: questions.length });

        const quizData = [];

        for (let i = 0; i < questions.length; i++) {
            try {
                const refreshedQuestions = await driver.findElements(By.css('.que'));
                const question = refreshedQuestions[i];
                const questionData = await extractQuestionData(question, driver);
                quizData.push(questionData);
                log('Added question to quizData.', { questionData });
            } catch (err) {
                log(`Error extracting data for question ${i + 1}.`, { error: err.message });
            }
        }

        log('Extraction completed. Preparing to save quiz data.', { additionalData: quizData });

        if (quizData.length === 0) {
            log('Quiz data is empty. Nothing to save.', {});
            return;
        }

        if (!fs.existsSync(outputDir)) {
            log('Output directory missing. Creating...', { outputDir });
            fs.mkdirSync(outputDir, { recursive: true });
        }

        // Use a robust write path
        const jsonPath = path.join(outputDir, `${sanitizedQuizTitle}.json`);
        try {
            fs.writeFileSync(jsonPath, JSON.stringify({ quizTitle, questions: quizData }, null, 2));
            log('Quiz data saved successfully.', { path: jsonPath });
        } catch (err) {
            log('Failed to save quiz data.', { error: err.message });
        }

        try {
            const markdown = formatQuizMarkdown(quizTitle, quizData);
            if (markdown) {
                const markdownPath = path.join(outputDir, `${sanitizedQuizTitle}.md`);
                fs.writeFileSync(markdownPath, `${markdown}\n`, { encoding: 'utf8' });
                log('Quiz markdown saved successfully.', { path: markdownPath });
            } else {
                log('Quiz markdown output was empty. Skipping file write.', { quizTitle });
            }
        } catch (err) {
            log('Failed to generate quiz markdown output.', { error: err.message });
        }
    } catch (err) {
        log('Failed to extract quiz results.', { error: err.message });
    }
}

async function extractQuestionData(question, driver) {
    const questionData = {};
    try {
        const questionId = await question.getAttribute('id');
        const questionTypeClass = await question.getAttribute('class');
        const questionType = questionTypeClass.match(/que\s(\w+)/)?.[1] || 'unknown';

        questionData.id = questionId;
        questionData.type = questionType;

        try {
            const qnoElement = await question.findElement(By.css('.info .qno'));
            questionData.number = await qnoElement.getText();
        } catch {}

        try {
            const stateElement = await question.findElement(By.css('.info .state'));
            questionData.state = await stateElement.getText();
        } catch {}

        const questionTextElement = await question.findElement(By.css('.qtext'));
        questionData.text = await questionTextElement.getText();
        log('Question text fetched.', { id: questionId, text: questionData.text }, driver);

        if (questionType === 'match') {
            questionData.answers = await extractMatchAnswers(question, driver);
        } else if (questionType === 'multichoice' || questionType === 'truefalse') {
            questionData.answers = await extractMultipleChoiceAnswers(question, driver);
            questionData.choiceType = await detectChoiceType(question, driver);
        } else {
            log('Unhandled question type.', { type: questionType }, driver);
        }

        try {
            const feedbackElement = await question.findElement(By.css('.specificfeedback'));
            const feedbackText = await feedbackElement.getText();
            if (feedbackText && feedbackText.trim()) {
                questionData.feedback = feedbackText.trim();
            }
        } catch {}

        try {
            const generalFeedbackElement = await question.findElement(By.css('.generalfeedback'));
            const generalFeedbackText = await generalFeedbackElement.getText();
            if (generalFeedbackText && generalFeedbackText.trim()) {
                questionData.generalFeedback = generalFeedbackText.trim();
            }
        } catch {}

        try {
            const feedbackElement = await question.findElement(By.css('.rightanswer'));
            const rightAnswerText = await feedbackElement.getText();
            const normalizedRightAnswer = rightAnswerText.replace(/\s+/g, ' ').trim();

            const multipleMatch = normalizedRightAnswer.match(/Die richtigen Antworten sind[:\s]*(.*)/i);
            if (multipleMatch && multipleMatch[1]) {
                const values = multipleMatch[1]
                    .split(/[,;]\s*/)
                    .map((entry) => cleanAnswerValue(entry))
                    .filter(Boolean);
                if (values.length) {
                    questionData.correctAnswers = values;
                }
            }

            if (!questionData.correctAnswers || !questionData.correctAnswers.length) {
                const singleMatch = normalizedRightAnswer.match(/Die richtige Antwort ist[:\s]*(.*)/i);
                if (singleMatch && singleMatch[1]) {
                    const answerValue = cleanAnswerValue(singleMatch[1]);
                    if (answerValue) {
                        questionData.correctAnswer = answerValue;
                    }
                }
            }

            if (!questionData.correctAnswer && (!questionData.correctAnswers || !questionData.correctAnswers.length)) {
                const strongElements = await feedbackElement.findElements(By.css('strong'));
                const strongTexts = [];
                for (const el of strongElements) {
                    try {
                        const value = await el.getText();
                        if (value && value.trim()) {
                            strongTexts.push(cleanAnswerValue(value));
                        }
                    } catch {}
                }
                if (strongTexts.length === 1) {
                    questionData.correctAnswer = strongTexts[0];
                } else if (strongTexts.length > 1) {
                    questionData.correctAnswers = strongTexts.filter(Boolean);
                }
            }
        } catch (err) {
            log('No feedback or right answer found for the question.', { id: questionId }, driver);
        }
    } catch (err) {
        log('Error extracting question data.', { error: err.message, id: questionData.id }, driver);
    }
    return questionData;
}

async function extractMatchAnswers(question, driver) {
    const answers = [];
    try {
        const rows = await question.findElements(By.css('.answer tbody tr'));
        log('Extracting match answers.', { questionId: await question.getAttribute('id'), rowCount: rows.length }, driver);

        for (const row of rows) {
            const fieldElement = await row.findElement(By.css('td.text'));
            const fieldText = await fieldElement.getText();

            let selectedOption = '';
            try {
                const selectedOptionElement = await row.findElement(By.css('select option[selected="selected"]'));
                selectedOption = await selectedOptionElement.getText();
            } catch (err) {
                log('No selected option found while extracting match answers.', { error: err.message }, driver);
            }

            answers.push({ field: fieldText, selectedOption });
        }
    } catch (err) {
        log('Error extracting match answers.', { error: err.message }, driver);
    }
    return answers;
}

async function extractMultipleChoiceAnswers(question, driver) {
    const answers = [];
    try {
        const answerElements = await question.findElements(By.css('.answer .r0, .answer .r1'));
        log('Extracting multiple-choice answers.', { questionId: await question.getAttribute('id'), answerCount: answerElements.length }, driver);

        for (const answerElement of answerElements) {
            const className = await answerElement.getAttribute('class');
            const isMarkedCorrect = /(^|\s)correct(\s|$)/i.test(className);
            const inputEl = await answerElement.findElement(By.css('input'));
            const isChecked = await inputEl.isSelected();
            let labelText = '';
            let bodyText = '';
<<<<<<< HEAD
            try {
                const labelElement = await answerElement.findElement(By.css('.answernumber'));
                labelText = await labelElement.getText();
            } catch {}

            try {
=======
            try {
                const labelElement = await answerElement.findElement(By.css('.answernumber'));
                labelText = await labelElement.getText();
            } catch {}

            try {
>>>>>>> 97304d6c
                const bodyElement = await answerElement.findElement(By.css('[data-region="answer-label"] .flex-fill'));
                bodyText = await bodyElement.getText();
            } catch {
                try {
                    const fallbackElement = await answerElement.findElement(By.css('div[data-region="answer-label"]'));
                    bodyText = await fallbackElement.getText();
                } catch {
                    bodyText = await answerElement.getText();
                }
            }

            const display = normalizeMultiline([labelText, bodyText].filter(Boolean).join(' '));
            log('Parsed multiple-choice answer.', { text: display, isMarkedCorrect, isChecked }, driver);
            answers.push({
                label: labelText,
                text: bodyText,
                display,
                isMarkedCorrect,
                isChecked,
            });
        }
    } catch (err) {
        log('Error extracting multiple-choice answers.', { error: err.message }, driver);
    }
    return answers;
}

async function detectChoiceType(question, driver) {
    try {
        const inputs = await question.findElements(By.css('.answer input[type="radio"], .answer input[type="checkbox"]'));
        if (!inputs.length) {
            return 'unknown';
        }
        const inputType = await inputs[0].getAttribute('type');
        return inputType === 'radio' ? 'single' : 'multiple';
    } catch (err) {
        log('Error detecting choice type.', { error: err.message }, driver);
        return 'unknown';
    }
}

/**
 * Submit the attempt on the summary page (handles confirmation modal).
 */
async function submitQuiz(driver) {
    try {
        const finishForm = await driver.wait(until.elementLocated(By.css('#frm-finishattempt')), 10000);
        log('Finish attempt form found.', {}, driver);

        const finishButton = await finishForm.findElement(By.css('button[type="submit"], input[type="submit"]'));
        await driver.executeScript('arguments[0].scrollIntoView({block:"center"});', finishButton);
        await finishButton.click();
        log('Clicked submit button in the form.', {}, driver);

        let modal = null;
        try {
            modal = await driver.wait(until.elementLocated(By.css('.modal-dialog')), 5000);
            try {
                await driver.wait(until.elementIsVisible(modal), 2000);
            } catch (visibilityErr) {
                log('Submission modal located but not reported visible within timeout.', { error: visibilityErr.message }, driver);
            }
            log('Submission modal detected.', {}, driver);
        } catch (modalErr) {
            log('Submission modal not detected within timeout. Continuing without modal confirmation.', { error: modalErr.message }, driver);
        }

        if (modal) {
            const modalSubmitButton = await modal.findElement(By.css('.modal-footer .btn-primary[data-action="save"]'));
            await modalSubmitButton.click();
            log('Clicked "Submit" button in modal.', {}, driver);
        }

        try {
            await driver.wait(async () => {
                const url = await driver.getCurrentUrl();
                return /\/mod\/quiz\/(review|summary)\.php/.test(url);
            }, 10000);
        } catch (waitErr) {
            log('Post-submission navigation wait timed out.', { error: waitErr.message }, driver);
        }
    } catch (err) {
        log('Failed to submit the quiz.', { error: err.message }, driver);
        throw err;
    }
}

module.exports = { scrapeQuiz };<|MERGE_RESOLUTION|>--- conflicted
+++ resolved
@@ -1119,21 +1119,12 @@
             const isChecked = await inputEl.isSelected();
             let labelText = '';
             let bodyText = '';
-<<<<<<< HEAD
             try {
                 const labelElement = await answerElement.findElement(By.css('.answernumber'));
                 labelText = await labelElement.getText();
             } catch {}
 
             try {
-=======
-            try {
-                const labelElement = await answerElement.findElement(By.css('.answernumber'));
-                labelText = await labelElement.getText();
-            } catch {}
-
-            try {
->>>>>>> 97304d6c
                 const bodyElement = await answerElement.findElement(By.css('[data-region="answer-label"] .flex-fill'));
                 bodyText = await bodyElement.getText();
             } catch {
